--- conflicted
+++ resolved
@@ -19,15 +19,10 @@
 
 @service(flavour=asyncio)
 class Drone(Pool):
-<<<<<<< HEAD
     def __init__(self, site_agent: SiteAgent, batch_system_agent: BatchSystemAgent,
-                 plugins: Optional[List[Plugin]] = None, remote_resource_uuid=None, drone_uuid=None,
-                 state: RequestState = RequestState(), created: float = None, updated: float = None):
-=======
-    def __init__(self, site_agent, batch_system_agent, plugins=None,
-                 remote_resource_uuid=None, drone_uuid=None,
-                 state=RequestState(), created=None, updated=None):
->>>>>>> 10ceed00
+                 plugins: Optional[List[Plugin]] = None, remote_resource_uuid=None,
+                 drone_uuid=None, state: RequestState = RequestState(),
+                 created: float = None, updated: float = None):
         self._site_agent = site_agent
         self._batch_system_agent = batch_system_agent
         self._plugins = plugins or []
