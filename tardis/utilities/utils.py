--- conflicted
+++ resolved
@@ -4,7 +4,6 @@
 from ..interfaces.executor import Executor
 
 from io import StringIO
-from typing import List, Tuple
 
 import csv
 
@@ -36,21 +35,20 @@
     return " ".join(options)
 
 
-<<<<<<< HEAD
-def slurm_cmd_option_formatter(options):
-    """
-    Formats name/value pais in the `options` dict as `--<name> value` suitable
-    for passing to SLURM command line tools.
-
-    :param options:  name/value pairs
-    :type options: AttributeDict
-    """
-    options = (
-        f"--{name} {value}" if value is not None else f"--{name}"
-        for name, value in options.items()
-    )
-
-    return " ".join(options)
+#  def slurm_cmd_option_formatter(options):
+#      """
+#      Formats name/value pairs in the `options` dict as `--<name> value` suitable
+#      for passing to SLURM command line tools.
+#
+#      :param options:  name/value pairs
+#      :type options: AttributeDict
+#      """
+#      options = (
+#          f"--{name} {value}" if value is not None else f"--{name}"
+#          for name, value in options.items()
+#      )
+#
+#      return " ".join(options)
 
 
 def csv_parser(
@@ -68,18 +66,6 @@
     :param replacements: fields to be replaced
     :type replacements: dict
     """
-=======
-def htcondor_cmd_option_formatter(options: AttributeDict) -> str:
-    return cmd_option_formatter(options, prefix="-", separator=" ")
-
-
-def htcondor_csv_parser(
-    htcondor_input: str,
-    fieldnames: [List, Tuple],
-    delimiter: str = "\t",
-    replacements: dict = None,
-):
->>>>>>> 7361b0fe
     replacements = replacements or {}
     with StringIO(input_csv) as csv_input:
         csv_reader = csv.DictReader(
@@ -92,10 +78,7 @@
             yield {
                 key: value if value not in replacements.keys() else replacements[value]
                 for key, value in row.items()
-<<<<<<< HEAD
                 if key is not None
-            }
-=======
             }
 
 
@@ -119,5 +102,4 @@
                 option_string += " "
             option_string += tmp_option_string
 
-    return option_string
->>>>>>> 7361b0fe
+    return option_string