--- conflicted
+++ resolved
@@ -112,14 +112,9 @@
             logging.debug(f"{sql_query},{bind_parameters} executed")
             return cursor.fetchall()
 
-<<<<<<< HEAD
     def get_resources(self, site_name: str, machine_type: str):
-        sql_query = """SELECT R.remote_resource_uuid, R.drone_uuid, RS.state, R.created, R.updated
-=======
-    def get_resources(self, site_name, machine_type):
         sql_query = """
         SELECT R.remote_resource_uuid, R.drone_uuid, RS.state, R.created, R.updated
->>>>>>> 10ceed00
         FROM Resources R
         JOIN ResourceStates RS ON R.state_id = RS.state_id
         JOIN Sites S ON R.site_id = S.site_id
@@ -128,20 +123,13 @@
         return self.execute(
             sql_query, dict(site_name=site_name, machine_type=machine_type))
 
-<<<<<<< HEAD
     async def insert_resource(self, bind_parameters: dict):
-        sql_query = """INSERT OR IGNORE INTO
-        Resources(remote_resource_uuid, drone_uuid, state_id, site_id, machine_type_id, created, updated)
-        SELECT :remote_resource_uuid, :drone_uuid, RS.state_id, S.site_id, MT.machine_type_id, :created, :updated
-=======
-    async def insert_resource(self, bind_parameters):
         sql_query = """
         INSERT OR IGNORE INTO
         Resources(remote_resource_uuid, drone_uuid, state_id, site_id, machine_type_id,
         created, updated)
         SELECT :remote_resource_uuid, :drone_uuid, RS.state_id, S.site_id,
         MT.machine_type_id, :created, :updated
->>>>>>> 10ceed00
         FROM ResourceStates RS
         JOIN Sites S ON S.site_name = :site_name
         JOIN MachineTypes MT ON MT.machine_type = :machine_type AND MT.site_id =
