from tardis.configuration.configuration import Configuration
from tardis.exceptions.tardisexceptions import TardisTimeout
from tardis.exceptions.tardisexceptions import TardisError
from tardis.exceptions.tardisexceptions import TardisQuotaExceeded
from tardis.exceptions.tardisexceptions import TardisResourceStatusUpdateFailed
from tardis.interfaces.siteadapter import ResourceStatus
from tardis.interfaces.siteadapter import SiteAdapter
from tardis.utilities.attributedict import AttributeDict
from tardis.utilities.staticmapping import StaticMapping

from aiohttp import ClientConnectionError
from cobald.daemon import runtime
from CloudStackAIO.CloudStack import CloudStack
from CloudStackAIO.CloudStack import CloudStackClientException

from contextlib import contextmanager
from datetime import datetime
from functools import partial

import asyncio
import logging


class CloudStackAdapter(SiteAdapter):
    def __init__(self, machine_type: str, site_name: str):
        self.configuration = getattr(Configuration(), site_name)
        self.cloud_stack_client = CloudStack(
            end_point=self.configuration.end_point,
            api_key=self.configuration.api_key,
            api_secret=self.configuration.api_secret,
            event_loop=runtime._meta_runner.runners[asyncio].event_loop
        )
        self._machine_type = machine_type
        self._site_name = site_name

        key_translator = StaticMapping(
            remote_resource_uuid='id',
            drone_uuid='name',
            resource_status='state'
        )

        translator_functions = StaticMapping(
            created=lambda date: datetime.strptime(date, "%Y-%m-%dT%H:%M:%S%z"),
            updated=lambda date: datetime.strptime(date, "%Y-%m-%dT%H:%M:%S%z"),
            state=lambda x, translator=StaticMapping(
                Present=ResourceStatus.Booting,
                Running=ResourceStatus.Running,
                Stopped=ResourceStatus.Stopped,
                Expunged=ResourceStatus.Deleted,
                Destroyed=ResourceStatus.Deleted
            ): translator[x])

        self.handle_response = partial(
            self.handle_response,
            key_translator=key_translator,
            translator_functions=translator_functions
        )

<<<<<<< HEAD
    async def deploy_resource(self, resource_attributes: AttributeDict) -> AttributeDict:
        response = await self.cloud_stack_client.deployVirtualMachine(name=resource_attributes.drone_uuid,
                                                                      **self.configuration.MachineTypeConfiguration[
                                                                          self._machine_type])
=======
    async def deploy_resource(self, resource_attributes):
        response = await self.cloud_stack_client.deployVirtualMachine(
            name=resource_attributes.drone_uuid,
            **self.configuration.MachineTypeConfiguration[self._machine_type]
        )
>>>>>>> 10ceed00
        logging.debug(f"{self.site_name} deployVirtualMachine returned {response}")
        return self.handle_response(response['virtualmachine'])

    @property
    def machine_meta_data(self) -> AttributeDict:
        return self.configuration.MachineMetaData[self._machine_type]

    @property
    def machine_type(self) -> str:
        return self._machine_type

    @property
    def site_name(self) -> str:
        return self._site_name

<<<<<<< HEAD
    async def resource_status(self, resource_attributes: AttributeDict) -> AttributeDict:
        response = await self.cloud_stack_client.listVirtualMachines(id=resource_attributes.remote_resource_uuid)
        logging.debug(f"{self.site_name} listVirtualMachines returned {response}")
        return self.handle_response(response['virtualmachine'][0])

    async def stop_resource(self, resource_attributes: AttributeDict):
        response = await self.cloud_stack_client.stopVirtualMachine(id=resource_attributes.remote_resource_uuid)
        logging.debug(f"{self.site_name} stopVirtualMachine returned {response}")
        return response

    async def terminate_resource(self, resource_attributes: AttributeDict):
        response = await self.cloud_stack_client.destroyVirtualMachine(id=resource_attributes.remote_resource_uuid)
=======
    async def resource_status(self, resource_attributes):
        response = await self.cloud_stack_client.listVirtualMachines(
            id=resource_attributes.remote_resource_uuid)
        logging.debug(f"{self.site_name} listVirtualMachines returned {response}")
        return self.handle_response(response['virtualmachine'][0])

    async def stop_resource(self, resource_attributes):
        response = await self.cloud_stack_client.stopVirtualMachine(
            id=resource_attributes.remote_resource_uuid)
        logging.debug(f"{self.site_name} stopVirtualMachine returned {response}")
        return response

    async def terminate_resource(self, resource_attributes):
        response = await self.cloud_stack_client.destroyVirtualMachine(
            id=resource_attributes.remote_resource_uuid)
>>>>>>> 10ceed00
        logging.debug(f"{self.site_name} destroyVirtualMachine returned {response}")
        return response

    @contextmanager
    def handle_exceptions(self):
        try:
            yield
        except asyncio.TimeoutError as te:
            raise TardisTimeout from te
        except ClientConnectionError:
            logging.info("Connection reset error")
            raise TardisResourceStatusUpdateFailed
        except CloudStackClientException as ce:
            if ce.error_code == 535:
                logging.info("Quota exceeded")
                logging.debug(str(ce))
                raise TardisQuotaExceeded
            elif ce.error_code == 500:
                logging.info(
                    f"Error code: {ce.error_code}, error text: {ce.error_text}, "
                    f"response: {ce.response}")
                if 'timed out' in ce.response['message']:
                    logging.debug(f"Timed out: {ce.response}")
                    raise TardisTimeout from ce
                elif 'connection was closed' in ce.response['message']:
                    logging.debug(f"Connection was closed: {ce.response}")
                    raise TardisResourceStatusUpdateFailed from ce
                else:
                    logging.debug(f"CloudStackClient response: {ce.response}")
                    raise TardisError from ce
            else:
                logging.info(
                    f"Error code: {ce.error_code}, error text: {ce.error_text}, "
                    f"response: {ce.response}")
                raise TardisError from ce<|MERGE_RESOLUTION|>--- conflicted
+++ resolved
@@ -56,18 +56,11 @@
             translator_functions=translator_functions
         )
 
-<<<<<<< HEAD
     async def deploy_resource(self, resource_attributes: AttributeDict) -> AttributeDict:
-        response = await self.cloud_stack_client.deployVirtualMachine(name=resource_attributes.drone_uuid,
-                                                                      **self.configuration.MachineTypeConfiguration[
-                                                                          self._machine_type])
-=======
-    async def deploy_resource(self, resource_attributes):
         response = await self.cloud_stack_client.deployVirtualMachine(
             name=resource_attributes.drone_uuid,
             **self.configuration.MachineTypeConfiguration[self._machine_type]
         )
->>>>>>> 10ceed00
         logging.debug(f"{self.site_name} deployVirtualMachine returned {response}")
         return self.handle_response(response['virtualmachine'])
 
@@ -83,36 +76,21 @@
     def site_name(self) -> str:
         return self._site_name
 
-<<<<<<< HEAD
     async def resource_status(self, resource_attributes: AttributeDict) -> AttributeDict:
-        response = await self.cloud_stack_client.listVirtualMachines(id=resource_attributes.remote_resource_uuid)
-        logging.debug(f"{self.site_name} listVirtualMachines returned {response}")
-        return self.handle_response(response['virtualmachine'][0])
-
-    async def stop_resource(self, resource_attributes: AttributeDict):
-        response = await self.cloud_stack_client.stopVirtualMachine(id=resource_attributes.remote_resource_uuid)
-        logging.debug(f"{self.site_name} stopVirtualMachine returned {response}")
-        return response
-
-    async def terminate_resource(self, resource_attributes: AttributeDict):
-        response = await self.cloud_stack_client.destroyVirtualMachine(id=resource_attributes.remote_resource_uuid)
-=======
-    async def resource_status(self, resource_attributes):
         response = await self.cloud_stack_client.listVirtualMachines(
             id=resource_attributes.remote_resource_uuid)
         logging.debug(f"{self.site_name} listVirtualMachines returned {response}")
         return self.handle_response(response['virtualmachine'][0])
 
-    async def stop_resource(self, resource_attributes):
+    async def stop_resource(self, resource_attributes: AttributeDict):
         response = await self.cloud_stack_client.stopVirtualMachine(
             id=resource_attributes.remote_resource_uuid)
         logging.debug(f"{self.site_name} stopVirtualMachine returned {response}")
         return response
 
-    async def terminate_resource(self, resource_attributes):
+    async def terminate_resource(self, resource_attributes: AttributeDict):
         response = await self.cloud_stack_client.destroyVirtualMachine(
             id=resource_attributes.remote_resource_uuid)
->>>>>>> 10ceed00
         logging.debug(f"{self.site_name} destroyVirtualMachine returned {response}")
         return response
 
