--- conflicted
+++ resolved
@@ -92,14 +92,9 @@
             max_age=self.configuration.max_age * 60
         )
 
-<<<<<<< HEAD
     async def deploy_resource(self, resource_attributes: AttributeDict) -> AttributeDict:
-        with open(self.configuration.MachineTypeConfiguration[self._machine_type].jdl, 'r') as f:
-=======
-    async def deploy_resource(self, resource_attributes):
         jdl_file = self.configuration.MachineTypeConfiguration[self._machine_type].jdl
         with open(jdl_file, 'r') as f:
->>>>>>> 10ceed00
             jdl_template = Template(f.read())
 
         try:
@@ -158,16 +153,11 @@
         else:
             return self.handle_response(resource_status)
 
-<<<<<<< HEAD
     async def stop_resource(self, resource_attributes: AttributeDict):
-        """Stopping machines is not supported in HTCondor, therefore terminate is called!"""
-=======
-    async def stop_resource(self, resource_attributes):
         """
         Stopping machines is not supported in HTCondor, therefore terminate is
         called!
         """
->>>>>>> 10ceed00
         return await self.terminate_resource(resource_attributes)
 
     async def terminate_resource(self, resource_attributes: AttributeDict):
