--- conflicted
+++ resolved
@@ -120,12 +120,7 @@
         )
 
         result = await self._executor.run_command(request_command)
-<<<<<<< HEAD
-        logging.debug(f"{self.site_name} {request_command} returned {result}")
-
-=======
         logger.debug(f"{self.site_name} sbatch returned {result}")
->>>>>>> 068ad68d
         pattern = re.compile(r"^Submitted batch job (\d*)", flags=re.MULTILINE)
         remote_resource_uuid = int(pattern.findall(result.stdout)[0])
         resource_attributes.update(
