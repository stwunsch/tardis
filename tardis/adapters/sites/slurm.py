--- conflicted
+++ resolved
@@ -87,15 +87,10 @@
             translator_functions=translator_functions
         )
 
-<<<<<<< HEAD
     async def deploy_resource(self, resource_attributes: AttributeDict) -> AttributeDict:
-        request_command = f'sbatch -p {self.configuration.MachineTypeConfiguration[self._machine_type].Partition} ' \
-=======
-    async def deploy_resource(self, resource_attributes):
         machine_configuration = self.configuration.MachineTypeConfiguration[
             self._machine_type]
         request_command = f'sbatch -p {machine_configuration.Partition} ' \
->>>>>>> 10ceed00
                           f'-N 1 -n {self.machine_meta_data.Cores} ' \
                           f'--mem={self.machine_meta_data.Memory}gb ' \
                           f'-t {machine_configuration.Walltime} ' \
