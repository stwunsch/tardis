from tardis.adapters.sites.moab import MoabAdapter
from tardis.exceptions.executorexceptions import CommandExecutionFailure
from tardis.exceptions.tardisexceptions import TardisError
from tardis.exceptions.tardisexceptions import TardisTimeout
from tardis.exceptions.tardisexceptions import TardisResourceStatusUpdateFailed
from tardis.interfaces.siteadapter import ResourceStatus
from tardis.utilities.attributedict import AttributeDict
from tests.utilities.utilities import mock_executor_run_command
from tests.utilities.utilities import run_async

from unittest import TestCase
from unittest.mock import MagicMock, patch

from datetime import datetime, timedelta
from warnings import filterwarnings

import asyncio
import asyncssh
import logging

__all__ = ["TestMoabAdapter"]

TEST_RESOURCE_STATUS_RESPONSE = """
<Data>
 <Object>queue</Object>
 <cluster LocalActiveNodes="68" LocalAllocProcs="1360" LocalConfigNodes="1037" LocalIdleNodes="7" LocalIdleProcs="7192" LocalUpNodes="922" LocalUpProcs="18432" RemoteActiveNodes="0" RemoteAllocProcs="0" RemoteConfigNodes="0" RemoteIdleNodes="0" RemoteIdleProcs="0" RemoteUpNodes="0" RemoteUpProcs="0" time="1553503935"/>
 <queue count="68" option="active">
  <job AWDuration="140875" Account="bw16g013" DRMJID="5096381.mg1.nemo.privat" EEDuration="44150" GJID="5096381" Group="ka_etp" JobID="5096381" JobName="startVM.py" MasterHost="n4545.nemo.privat" PAL="torque" ReqAWDuration="172800" ReqProcs="20" RsvStartTime="1553362801" RunPriority="-43322" StartPriority="-43322" StartTime="1553362801" StatPSDed="2813667.000000" StatPSUtl="140642.124800" State="Running" SubmissionTime="1553318572" SuspendDuration="0" User="ka_qb1555"/>
 </queue>
 <queue count="20" option="eligible">
  <job Account="bw16g013" EEDuration="72423" GJID="4761849" Group="ka_etp" JobID="4761849" JobName="startVM.py" ReqAWDuration="172800" ReqProcs="20" StartPriority="-38601" StartTime="0" State="Idle" SubmissionTime="1553431244" SuspendDuration="0" User="ka_qb1555"/>
 </queue>
 <queue count="0" option="blocked"/>
</Data><Data>
 <Object>queue</Object>
 <cluster LocalActiveNodes="0" LocalAllocProcs="0" LocalConfigNodes="1037" LocalIdleNodes="1" LocalIdleProcs="5895" LocalUpNodes="922" LocalUpProcs="18432" RemoteActiveNodes="0" RemoteAllocProcs="0" RemoteConfigNodes="0" RemoteIdleNodes="0" RemoteIdleProcs="0" RemoteUpNodes="0" RemoteUpProcs="0" time="1553521152"/>
 <queue count="1" option="completed" purgetime="86400">
  <job AWDuration="169164" Account="bw16g013" Class="compute" CompletionCode="0" CompletionTime="1553436477" DRMJID="5087810.mg1.nemo.privat" EEDuration="1457" GJID="5087810" Group="ka_etp" JobID="5087810" JobName="startVM.py" MasterHost="n4250.nemo.privat" PAL="torque" ReqAWDuration="172800" ReqNodes="1" ReqProcs="20" StartTime="1553267313" StatPSDed="3383282.000000" StatPSUtl="168401.142000" State="Completed" SubmissionTime="1553265273" SuspendDuration="0" User="ka_qb1555"/>
 </queue>
</Data>

"""  # noqa: B950

TEST_RESOURCE_STATUS_RESPONSE_RUNNING = """
<Data>
 <Object>queue</Object>
 <cluster LocalActiveNodes="2" LocalAllocProcs="40" LocalConfigNodes="1038" LocalIdleNodes="5" LocalIdleProcs="555" LocalUpNodes="917" LocalUpProcs="18320" RemoteActiveNodes="0" RemoteAllocProcs="0" RemoteConfigNodes="0" RemoteIdleNodes="0" RemoteIdleProcs="0" RemoteUpNodes="0" RemoteUpProcs="0" time="1551959144"/>
 <queue count="2" option="active">
  <job AWDuration="80173" Account="bw16g013" DRMJID="4986904.mg1.nemo.privat" EEDuration="7575" GJID="4761849" Group="ka_etp" JobID="4761849" JobName="startVM.py" MasterHost="n3559.nemo.privat" PAL="torque" ReqAWDuration="172800" ReqProcs="20" RsvStartTime="1551878897" RunPriority="-43174" StartPriority="-43174" StartTime="1551878897" StatPSDed="1603250.600000" StatPSUtl="80162.530000" State="Running" SubmissionTime="1551871257" SuspendDuration="0" User="ka_qb1555"/>
  <job AWDuration="35418" Account="bw16g013" DRMJID="4989355.mg1.nemo.privat" EEDuration="1831" GJID="4761850" Group="ka_etp" JobID="4761850" JobName="startVM.py" MasterHost="n4131.nemo.privat" PAL="torque" ReqAWDuration="172800" ReqProcs="20" RsvStartTime="1551923652" RunPriority="-44134" StartPriority="-44134" StartTime="1551923652" StatPSDed="708148.200000" StatPSUtl="35407.410000" State="Running" SubmissionTime="1551921753" SuspendDuration="0" User="ka_qb1555"/>
 </queue>
 <queue count="0" option="eligible"/>
 <queue count="0" option="blocked"/>
</Data><Data>
 <Object>queue</Object>
 <cluster LocalActiveNodes="0" LocalAllocProcs="0" LocalConfigNodes="1037" LocalIdleNodes="1" LocalIdleProcs="5895" LocalUpNodes="922" LocalUpProcs="18432" RemoteActiveNodes="0" RemoteAllocProcs="0" RemoteConfigNodes="0" RemoteIdleNodes="0" RemoteIdleProcs="0" RemoteUpNodes="0" RemoteUpProcs="0" time="1553521152"/>
 <queue count="1" option="completed" purgetime="86400">
  <job AWDuration="169164" Account="bw16g013" Class="compute" CompletionCode="0" CompletionTime="1553436477" DRMJID="5087810.mg1.nemo.privat" EEDuration="1457" GJID="5087810" Group="ka_etp" JobID="5087810" JobName="startVM.py" MasterHost="n4250.nemo.privat" PAL="torque" ReqAWDuration="172800" ReqNodes="1" ReqProcs="20" StartTime="1553267313" StatPSDed="3383282.000000" StatPSUtl="168401.142000" State="Completed" SubmissionTime="1553265273" SuspendDuration="0" User="ka_qb1555"/>
 </queue>
</Data>

"""  # noqa: B950

TEST_DEPLOY_RESOURCE_RESPONSE = """

4761849
"""

TEST_TERMINATE_RESOURCE_RESPONSE = """

job '4761849' cancelled

"""

TEST_TIMEOUT_RESPONSE = """
ERROR:  client timed out after 30 seconds (hostname:port=mg1.nemo.privat:42559)
"""

TEST_TERMINATE_DEAD_RESOURCE_RESPONSE = """
ERROR:  invalid job specified (4761849)

"""

STATE_TRANSLATIONS = [
    ("BatchHold", ResourceStatus.Stopped),
    ("Canceling", ResourceStatus.Running),
    ("CANCELLED", ResourceStatus.Deleted),
    ("Completed", ResourceStatus.Deleted),
    ("COMPLETED", ResourceStatus.Deleted),
    ("COMPLETING", ResourceStatus.Running),
    ("Deffered", ResourceStatus.Booting),
    ("Depend", ResourceStatus.Error),
    ("Dependency", ResourceStatus.Error),
    ("FAILED", ResourceStatus.Error),
    ("Idle", ResourceStatus.Booting),
    ("JobHeldUser", ResourceStatus.Stopped),
    ("Migrated", ResourceStatus.Booting),
    ("NODE_FAIL", ResourceStatus.Error),
    ("NotQueued", ResourceStatus.Error),
    ("PENDING", ResourceStatus.Booting),
    ("Priority", ResourceStatus.Booting),
    ("Removed", ResourceStatus.Deleted),
    ("Resources", ResourceStatus.Booting),
    ("Running", ResourceStatus.Running),
    ("RUNNING", ResourceStatus.Running),
    ("Staging", ResourceStatus.Booting),
    ("Starting", ResourceStatus.Booting),
    ("Suspended", ResourceStatus.Stopped),
    ("SUSPENDED", ResourceStatus.Stopped),
    ("SystemHold", ResourceStatus.Stopped),
    ("TimeLimit", ResourceStatus.Deleted),
    ("TIMEOUT", ResourceStatus.Deleted),
    ("UserHold", ResourceStatus.Stopped),
    ("Vacated", ResourceStatus.Deleted),
]

TEST_RESOURCE_STATE_TRANSLATION_RESPONSE = "\n\n".join(
    f"""
<Data>
 <Object>queue</Object>
 <cluster LocalActiveNodes="0" LocalAllocProcs="0" LocalConfigNodes="918" LocalIdleNodes="9" LocalIdleProcs="1336" LocalUpNodes="916" LocalUpProcs="18776" RemoteActiveNodes="0" RemoteAllocProcs="0" RemoteConfigNodes="0" RemoteIdleNodes="0" RemoteIdleProcs="0" RemoteUpNodes="0" RemoteUpProcs="0" time="1583334681"/>
 <queue count="0" option="active"/>
 <queue count="0" option="eligible"/>
 <queue count="0" option="blocked"/>
</Data>

<Data>
 <Object>queue</Object>
 <cluster LocalActiveNodes="0" LocalAllocProcs="0" LocalConfigNodes="918" LocalIdleNodes="9" LocalIdleProcs="1336" LocalUpNodes="916" LocalUpProcs="18776" RemoteActiveNodes="0" RemoteAllocProcs="0" RemoteConfigNodes="0" RemoteIdleNodes="0" RemoteIdleProcs="0" RemoteUpNodes="0" RemoteUpProcs="0" time="1583334681"/>
 <queue count="1" option="completed" purgetime="86400">
  <job Account="bw16g013" CompletionCode="CNCLD" EEDuration="2729" GJID="76242{num:02}" Group="ka_etp" JobID="76242{num:02}" JobName="startVM.py" ReqAWDuration="360" ReqProcs="20" StartTime="0" StatPSDed="0.000000" StatPSUtl="0.000000" State="{resource_status}" SubmissionTime="1583331813" SuspendDuration="0" User="ka_qb1555"/>
 </queue>
</Data>
"""  # noqa: B950
    for num, (resource_status, _) in enumerate(STATE_TRANSLATIONS)
)


class TestMoabAdapter(TestCase):
    @classmethod
    def setUpClass(cls):
        cls.mock_config_patcher = patch("tardis.adapters.sites.moab.Configuration")
        cls.mock_config = cls.mock_config_patcher.start()
        cls.mock_executor_patcher = patch("tardis.adapters.sites.moab.ShellExecutor")
        cls.mock_executor = cls.mock_executor_patcher.start()

    @classmethod
    def tearDownClass(cls):
        cls.mock_config_patcher.stop()
        cls.mock_executor_patcher.stop()

    def setUp(self):
        config = self.mock_config.return_value
        config.TestSite = MagicMock(
            spec=[
                "MachineMetaData",
                "StatusUpdate",
                "MachineTypeConfiguration",
                "executor",
            ]
        )
        self.test_site_config = config.TestSite
        self.test_site_config.MachineMetaData = self.machine_meta_data
        self.test_site_config.StatusUpdate = 10
        self.test_site_config.MachineTypeConfiguration = self.machine_type_configuration
        self.test_site_config.executor = self.mock_executor.return_value

        self.moab_adapter = MoabAdapter(machine_type="test2large", site_name="TestSite")

    def tearDown(self):
        pass

    @property
    def machine_meta_data(self):
        return AttributeDict(test2large=AttributeDict(Cores=128, Memory="120"))

    @property
    def machine_type_configuration(self):
        return AttributeDict(
            test2large=AttributeDict(
                NodeType="1:ppn=20", StartupCommand="startVM.py", Walltime="02:00:00:00"
            )
        )

    @property
    def resource_attributes(self):
        return AttributeDict(
            machine_type="test2large",
            site_name="TestSite",
            remote_resource_uuid=4761849,
            resource_status=ResourceStatus.Booting,
            created=datetime.strptime(
                "Wed Jan 23 2019 15:01:47", "%a %b %d %Y %H:%M:%S"
            ),
            updated=datetime.strptime(
                "Wed Jan 23 2019 15:02:17", "%a %b %d %Y %H:%M:%S"
            ),
            drone_uuid="testsite-4761849",
        )

    def test_start_up_command_deprecation_warning(self):
        # Necessary to avoid annoying message in PyCharm
        filterwarnings(action="ignore", message="unclosed", category=ResourceWarning)
        del self.test_site_config.MachineTypeConfiguration.test2large.StartupCommand

        with self.assertRaises(AttributeError):
            self.moab_adapter = MoabAdapter(
                machine_type="test2large", site_name="TestSite"
            )

        self.test_site_config.StartupCommand = "startVM.py"

        with self.assertWarns(DeprecationWarning):
            self.moab_adapter = MoabAdapter(
                machine_type="test2large", site_name="TestSite"
            )

    @mock_executor_run_command(TEST_DEPLOY_RESOURCE_RESPONSE)
    def test_deploy_resource(self):
        expected_resource_attributes = self.resource_attributes
        expected_resource_attributes.update(
            created=datetime.now(), updated=datetime.now()
        )
        return_resource_attributes = run_async(
            self.moab_adapter.deploy_resource,
            resource_attributes=AttributeDict(
                machine_type="test2large", site_name="TestSite"
            ),
        )
        if (
            return_resource_attributes.created - expected_resource_attributes.created
<<<<<<< HEAD
            > timedelta(seconds=1)  # noqa: B950
            or return_resource_attributes.updated - expected_resource_attributes.updated
            > timedelta(seconds=1)  # noqa: B950
        ):
=======
            > timedelta(seconds=1)
            or return_resource_attributes.updated - expected_resource_attributes.updated
            > timedelta(seconds=1)  # noqa: B950
        ):  # noqa: B950
>>>>>>> 109366ff
            raise Exception("Creation time or update time wrong!")
        del (
            expected_resource_attributes.created,
            expected_resource_attributes.updated,
            return_resource_attributes.created,
            return_resource_attributes.updated,
        )
        self.assertEqual(return_resource_attributes, expected_resource_attributes)
        self.mock_executor.return_value.run_command.assert_called_with(
            "msub -j oe -m p -l walltime=02:00:00:00,mem=120gb,nodes=1:ppn=20 startVM.py"  # noqa: B950
        )

    def test_machine_meta_data(self):
        self.assertEqual(
            self.moab_adapter.machine_meta_data, self.machine_meta_data["test2large"]
        )

    def test_machine_type(self):
        self.assertEqual(self.moab_adapter.machine_type, "test2large")

    def test_site_name(self):
        self.assertEqual(self.moab_adapter.site_name, "TestSite")

    @mock_executor_run_command(TEST_RESOURCE_STATUS_RESPONSE)
    def test_resource_status(self):
        expected_resource_attributes = self.resource_attributes
        expected_resource_attributes.update(updated=datetime.now())
        return_resource_attributes = run_async(
            self.moab_adapter.resource_status,
            resource_attributes=self.resource_attributes,
        )
        if (
            return_resource_attributes.updated - expected_resource_attributes.updated
            > timedelta(seconds=1)
        ):
            raise Exception("Update time wrong!")
        del expected_resource_attributes.updated, return_resource_attributes.updated
        self.assertEqual(return_resource_attributes, expected_resource_attributes)

    @mock_executor_run_command(TEST_RESOURCE_STATE_TRANSLATION_RESPONSE)
    def test_resource_state_translation(self):
        for num, (_, state) in enumerate(STATE_TRANSLATIONS):
            job_id = f"76242{num:02}"
            return_resource_attributes = run_async(
                self.moab_adapter.resource_status,
                AttributeDict(remote_resource_uuid=job_id),
            )
            self.assertEqual(return_resource_attributes.resource_status, state)

        self.mock_executor.return_value.run_command.assert_called_with(
            "showq --xml -w user=$(whoami) && showq -c --xml -w user=$(whoami)"
        )

    @mock_executor_run_command(TEST_RESOURCE_STATUS_RESPONSE_RUNNING)
    def test_resource_status_update(self):
        self.assertEqual(
            self.resource_attributes["resource_status"], ResourceStatus.Booting
        )
        return_resource_attributes = run_async(
            self.moab_adapter.resource_status,
            resource_attributes=self.resource_attributes,
        )
        self.assertEqual(
            return_resource_attributes["resource_status"], ResourceStatus.Running
        )

    @mock_executor_run_command(TEST_TERMINATE_RESOURCE_RESPONSE)
    def test_stop_resource(self):
        expected_resource_attributes = self.resource_attributes
        expected_resource_attributes.update(
            updated=datetime.now(), resource_status=ResourceStatus.Stopped
        )
        return_resource_attributes = run_async(
            self.moab_adapter.stop_resource,
            resource_attributes=self.resource_attributes,
        )
        if (
            return_resource_attributes.updated - expected_resource_attributes.updated
            > timedelta(seconds=1)
        ):
            raise Exception("Update time wrong!")
        del expected_resource_attributes.updated, return_resource_attributes.updated
        self.assertEqual(return_resource_attributes, expected_resource_attributes)

    @mock_executor_run_command(TEST_TERMINATE_RESOURCE_RESPONSE)
    def test_terminate_resource(self):
        expected_resource_attributes = self.resource_attributes
        expected_resource_attributes.update(
            updated=datetime.now(), resource_status=ResourceStatus.Stopped
        )
        return_resource_attributes = run_async(
            self.moab_adapter.terminate_resource,
            resource_attributes=self.resource_attributes,
        )
        if (
            return_resource_attributes.updated - expected_resource_attributes.updated
            > timedelta(seconds=1)
        ):
            raise Exception("Update time wrong!")
        del expected_resource_attributes.updated, return_resource_attributes.updated
        self.assertEqual(return_resource_attributes, expected_resource_attributes)

    @mock_executor_run_command(
        "",
        stderr=TEST_TERMINATE_DEAD_RESOURCE_RESPONSE,
        exit_code=1,
        raise_exception=CommandExecutionFailure(
            message="Test",
            stdout="",
            stderr=TEST_TERMINATE_DEAD_RESOURCE_RESPONSE,
            exit_code=1,
        ),
    )
    def test_terminate_dead_resource(self):
        expected_resource_attributes = self.resource_attributes
        expected_resource_attributes.update(
            updated=datetime.now(), resource_status=ResourceStatus.Stopped
        )
        with self.assertLogs(level=logging.WARNING):
            return_resource_attributes = run_async(
                self.moab_adapter.terminate_resource,
                resource_attributes=self.resource_attributes,
            )
        self.assertEqual(
            return_resource_attributes["resource_status"], ResourceStatus.Stopped
        )

    @mock_executor_run_command(
        "",
        exit_code=2,
        raise_exception=CommandExecutionFailure(
            message="Test", stdout="", stderr="", exit_code=2
        ),
    )
    def test_terminate_resource_error(self):
        with self.assertRaises(CommandExecutionFailure):
            run_async(
                self.moab_adapter.terminate_resource,
                resource_attributes=self.resource_attributes,
            )

    def test_resource_status_raise(self):
        # Update interval is 10 minutes, so set last update back by 2 minutes in
        # order to execute sacct command and creation date to current date
        created_timestamp = datetime.now()
        new_timestamp = datetime.now() - timedelta(minutes=2)
        self.moab_adapter._moab_status._last_update = new_timestamp
        with self.assertRaises(TardisResourceStatusUpdateFailed):
            run_async(
                self.moab_adapter.resource_status,
                AttributeDict(
                    resource_id=1351043,
                    remote_resource_uuid=1351043,
                    resource_state=ResourceStatus.Booting,
                    created=created_timestamp,
                ),
            )

    def test_resource_status_raise_past(self):
        # Update interval is 10 minutes, so set last update back by 11 minutes
        # in order to execute sacct command and creation date to 12 minutes ago
        creation_timestamp = datetime.now() - timedelta(minutes=12)
        last_update_timestamp = datetime.now() - timedelta(minutes=11)
        self.moab_adapter._moab_status._last_update = last_update_timestamp
        response = run_async(
            self.moab_adapter.resource_status,
            AttributeDict(
                resource_id=1390065,
                remote_resource_uuid=1351043,
                created=creation_timestamp,
            ),
        )
        self.assertEqual(response.resource_status, ResourceStatus.Deleted)

    def test_exception_handling(self):
        def test_exception_handling(to_raise, to_catch):
            with self.assertRaises(to_catch):
                with self.assertLogs(level=logging.WARNING):
                    with self.moab_adapter.handle_exceptions():
                        raise to_raise

        matrix = [
            (asyncio.TimeoutError(), TardisTimeout),
            (
                asyncssh.Error(code=255, reason="Test", lang="Test"),
                TardisResourceStatusUpdateFailed,
            ),
            (IndexError, TardisResourceStatusUpdateFailed),
            (TardisResourceStatusUpdateFailed, TardisResourceStatusUpdateFailed),
            (
                CommandExecutionFailure(
                    message="Run test command",
                    exit_code=1,
                    stdout="Test",
                    stderr="Test",
                ),
                TardisResourceStatusUpdateFailed,
            ),
            (Exception, TardisError),
        ]

        for to_raise, to_catch in matrix:
            test_exception_handling(to_raise, to_catch)

    def test_check_remote_resource_uuid(self):
        with self.assertRaises(TardisError):
            self.moab_adapter.check_remote_resource_uuid(
                AttributeDict(remote_resource_uuid=1), regex=r"^(\d)$", response="2"
            )<|MERGE_RESOLUTION|>--- conflicted
+++ resolved
@@ -229,17 +229,10 @@
         )
         if (
             return_resource_attributes.created - expected_resource_attributes.created
-<<<<<<< HEAD
-            > timedelta(seconds=1)  # noqa: B950
-            or return_resource_attributes.updated - expected_resource_attributes.updated
-            > timedelta(seconds=1)  # noqa: B950
-        ):
-=======
             > timedelta(seconds=1)
             or return_resource_attributes.updated - expected_resource_attributes.updated
-            > timedelta(seconds=1)  # noqa: B950
-        ):  # noqa: B950
->>>>>>> 109366ff
+            > timedelta(seconds=1)
+        ):
             raise Exception("Creation time or update time wrong!")
         del (
             expected_resource_attributes.created,
