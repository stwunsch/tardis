--- conflicted
+++ resolved
@@ -182,13 +182,8 @@
     @mock_executor_run_command(TEST_DEPLOY_RESOURCE_RESPONSE)
     def test_deploy_resource_w_submit_options(self):
         self.test_site_config.MachineTypeConfiguration.test2large.SubmitOptions = (
-<<<<<<< HEAD
-            AttributeDict(long=AttributeDict(gres="tmp:1G"))  # noqa: B950
-        )
-=======
             AttributeDict(long=AttributeDict(gres="tmp:1G"))
-        )  # noqa: B950
->>>>>>> 109366ff
+        )
 
         slurm_adapter = SlurmAdapter(machine_type="test2large", site_name="TestSite")
 
