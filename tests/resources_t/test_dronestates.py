--- conflicted
+++ resolved
@@ -94,13 +94,8 @@
                 return_value=AttributeDict(resource_status=resource_status)
             )
             self.drone.batch_system_agent.get_machine_status.return_value = (
-<<<<<<< HEAD
-                async_return(return_value=machine_status)  # noqa: B950
-            )
-=======
                 async_return(return_value=machine_status)
-            )  # noqa: B950
->>>>>>> 109366ff
+            )
             self.drone.state.return_value = initial_state
             with self.assertLogs(None, level="DEBUG"):
                 run_async(self.drone.state.return_value.run, self.drone)
