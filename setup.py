from setuptools import setup, find_packages
import os

repo_base_dir = os.path.abspath(os.path.dirname(__file__))

package_about = {}
# import __about__ file from repository to avoid reading from installed package
with open(os.path.join(repo_base_dir, "tardis", "__about__.py")) as about_file:
    exec(about_file.read(), package_about)

with open(os.path.join(repo_base_dir, "README.md"), "r") as read_me:
    long_description = read_me.read()

TESTS_REQUIRE = ["aiotools", "flake8"]

setup(
    name=package_about["__package__"],
    version=package_about["__version__"],
    description=package_about["__summary__"],
    long_description=long_description,
    long_description_content_type="text/markdown",
    url=package_about["__url__"],
    author=package_about["__author__"],
    author_email=package_about["__email__"],
    classifiers=[
        "Development Status :: 3 - Alpha",
        "Intended Audience :: Developers",
        "Intended Audience :: System Administrators",
        "Intended Audience :: Information Technology",
        "Intended Audience :: Science/Research",
        "Operating System :: OS Independent",
        "Topic :: System :: Distributed Computing",
        "Topic :: Scientific/Engineering :: Physics",
        "Topic :: Utilities",
        "Framework :: AsyncIO",
        "License :: OSI Approved :: MIT License",
        "Programming Language :: Python :: 3.6",
        "Programming Language :: Python :: 3.7",
        "Programming Language :: Python :: 3.8",
    ],
    entry_points={
        "cobald.config.yaml_constructors": [
            "TardisPoolFactory = tardis.resources.poolfactory:create_composite_pool",
            "TardisPeriodicValue = tardis.utilities.simulators.periodicvalue:PeriodicValue",  # noqa: B950
            "TardisRandomGauss = tardis.utilities.simulators.randomgauss:RandomGauss",
            "TardisSSHExecutor = tardis.utilities.executors.sshexecutor:SSHExecutor",
            "TardisShellExecutor = tardis.utilities.executors.shellexecutor:ShellExecutor",  # noqa: B950
        ],
        "cobald.config.sections": [
            "tardis = tardis.configuration.configuration:Configuration"
        ],
    },
    keywords=package_about["__keywords__"],
    packages=find_packages(exclude=["tests"]),
    install_requires=[
        "aiohttp",
        "CloudStackAIO",
        "PyYAML",
        "AsyncOpenStackClient",
        "cobald>=0.12.0",
        "asyncssh",
        "aiotelegraf",
<<<<<<< HEAD
        "elasticsearch",
=======
        "aioprometheus",
>>>>>>> 07e66d2f
    ],
    extras_require={
        "docs": ["sphinx", "sphinx_rtd_theme", "sphinxcontrib-contentui"],
        "test": TESTS_REQUIRE,
        "contrib": ["flake8", "flake8-bugbear", "black"] + TESTS_REQUIRE,
    },
    tests_require=TESTS_REQUIRE,
    zip_safe=False,
    test_suite="tests",
    project_urls={
        "Bug Reports": "https://github.com/matterminers/tardis/issues",
        "Source": "https://github.com/materminers/tardis",
    },
)<|MERGE_RESOLUTION|>--- conflicted
+++ resolved
@@ -60,11 +60,8 @@
         "cobald>=0.12.0",
         "asyncssh",
         "aiotelegraf",
-<<<<<<< HEAD
         "elasticsearch",
-=======
         "aioprometheus",
->>>>>>> 07e66d2f
     ],
     extras_require={
         "docs": ["sphinx", "sphinx_rtd_theme", "sphinxcontrib-contentui"],
